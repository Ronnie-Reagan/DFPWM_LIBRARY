--- conflicted
+++ resolved
@@ -43,10 +43,7 @@
     this.lastbit = false;
     this.flastlevel = 0;
     this.lpflevel = 0;
-<<<<<<< HEAD
-
-=======
->>>>>>> f8bc6a32
+
     this.RESP_PREC = 10;
     this.LPF_STRENGTH = 140;
     this.MIN_RESPONSE = 2 << (this.RESP_PREC - 8);
@@ -65,25 +62,17 @@
       for (let b = 0; b < 8; b++, byte >>= 1) {
         const bit = (byte & 1) !== 0;
         const target = bit ? 127 : -128;
-<<<<<<< HEAD
 
         level += ((response * (target - level) + RESP_HALF) >> RESP_PREC);
         if (level === target - 1) level++;
 
-=======
-        level += ((response * (target - level) + RESP_HALF) >> RESP_PREC);
-        if (level === target - 1) level++;
->>>>>>> f8bc6a32
         const same = bit === lastbit;
         const rtarget = same ? MAX_RESPONSE : 0;
         if (response !== rtarget) {
           response += same ? 1 : -1;
           response = Math.min(Math.max(response, MIN_RESPONSE), MAX_RESPONSE);
         }
-<<<<<<< HEAD
-
-=======
->>>>>>> f8bc6a32
+
         const blended = same ? level : ((flastlevel + level + 1) >> 1);
         flastlevel = level;
         lpflevel += ((LPF_STRENGTH * (blended - lpflevel) + 0x80) >> 8);
@@ -97,7 +86,6 @@
   }
 }
 
-<<<<<<< HEAD
 // ==============================
 // Globals
 // ==============================
@@ -139,35 +127,6 @@
   }
   if (audioCtx.state === "suspended") audioCtx.resume().catch(() => {});
 }
-=======
-const dfpwmBufferToFloat32 = (arrayBuffer) => {
-  const decoder = new DFPWM();
-  return decoder.decode(new Uint8Array(arrayBuffer));
-};
-
-const float32ToWavBuffer = (samples, sampleRate) => {
-  const dataLength = samples.length * 2;
-  const buffer = new ArrayBuffer(44 + dataLength);
-  const view = new DataView(buffer);
-
-  const writeString = (offset, str) => {
-    for (let i = 0; i < str.length; i++) view.setUint8(offset + i, str.charCodeAt(i));
-  };
-
-  writeString(0, 'RIFF');
-  view.setUint32(4, 36 + dataLength, true);
-  writeString(8, 'WAVE');
-  writeString(12, 'fmt ');
-  view.setUint32(16, 16, true);
-  view.setUint16(20, 1, true);
-  view.setUint16(22, 1, true);
-  view.setUint32(24, sampleRate, true);
-  view.setUint32(28, sampleRate * 2, true);
-  view.setUint16(32, 2, true);
-  view.setUint16(34, 16, true);
-  writeString(36, 'data');
-  view.setUint32(40, dataLength, true);
->>>>>>> f8bc6a32
 
   let offset = 44;
   for (let i = 0; i < samples.length; i++, offset += 2) {
@@ -221,7 +180,6 @@
     }
   }
 
-<<<<<<< HEAD
 // ==============================
 // Playback
 // ==============================
@@ -231,28 +189,6 @@
   stop();
   ensureAudio();
   await playUrlStreamed(list[selectedIndex].url);
-=======
-  persist() {
-    try {
-      localStorage.setItem(this.storageKey, JSON.stringify(this.songs));
-    } catch (err) {
-      console.warn('Failed to persist library', err);
-    }
-  }
-
-  async refresh() {
-    const res = await fetch(SONGS_JSON_URL, { cache: 'no-store' });
-    if (!res.ok) throw new Error(`HTTP ${res.status}`);
-    const data = await res.json();
-    this.setSongs(data);
-    this.persist();
-    return this.songs;
-  }
-
-  getByUrl(url) {
-    return this.songs.find((song) => song.url === url) || null;
-  }
->>>>>>> f8bc6a32
 }
 
 class SongCache {
@@ -538,91 +474,10 @@
   }
 }
 
-<<<<<<< HEAD
 // ==============================
 // UI
 // ==============================
 function cleanTitle(raw) {
-=======
-// =============================================
-// UI + Controller state
-// =============================================
-const ui = {
-  nowTitle: document.getElementById('nowTitle'),
-  nowStatus: document.getElementById('nowStatus'),
-  nowCacheState: document.getElementById('nowCacheState'),
-  progressFill: document.getElementById('progressFill'),
-  elapsed: document.getElementById('elapsed'),
-  duration: document.getElementById('duration'),
-  volume: document.getElementById('volume'),
-  playPauseBtn: document.getElementById('playPauseBtn'),
-  stopBtn: document.getElementById('stopBtn'),
-  prevBtn: document.getElementById('prevBtn'),
-  nextBtn: document.getElementById('nextBtn'),
-  shuffleBtn: document.getElementById('shuffleBtn'),
-  repeatBtn: document.getElementById('repeatBtn'),
-  clearQueueBtn: document.getElementById('clearQueueBtn'),
-  cacheToggleBtn: document.getElementById('cacheToggleBtn'),
-  queueList: document.getElementById('queueList'),
-  queueSummary: document.getElementById('queueSummary'),
-  shuffleQueueBtn: document.getElementById('shuffleQueueBtn'),
-  libraryCount: document.getElementById('libraryCount'),
-  libraryList: document.getElementById('libraryList'),
-  filterInput: document.getElementById('filterInput'),
-  refreshBtn: document.getElementById('refreshBtn'),
-  queueAllBtn: document.getElementById('queueAllBtn'),
-  downloadsList: document.getElementById('downloadsList'),
-  downloadAllBtn: document.getElementById('downloadAllBtn'),
-  purgeCacheBtn: document.getElementById('purgeCacheBtn'),
-  installBtn: document.getElementById('installBtn'),
-  legacyBtn: document.getElementById('legacyBtn'),
-  popoutBtn: document.getElementById('popoutBtn'),
-};
-
-const library = new SongLibrary(LIBRARY_STORAGE_KEY);
-const cache = new SongCache(SONG_CACHE_NAME);
-const queue = new PlaybackQueue();
-const player = new PlayerEngine(audioEl, cache);
-
-const controllerState = {
-  filteredSongs: [],
-  repeatMode: 'off',
-  shuffleAutoplay: false,
-  downloading: false,
-};
-
-const setStatusText = (text) => { if (ui.nowStatus) ui.nowStatus.textContent = text; };
-const setNowTitle = (text) => { if (ui.nowTitle) ui.nowTitle.textContent = text; };
-
-const updateProgress = (current, total) => {
-  if (ui.elapsed) ui.elapsed.textContent = formatTime(current);
-  if (ui.duration) ui.duration.textContent = formatTime(total);
-  if (ui.progressFill) {
-    const pct = total ? (current / total) * 100 : 0;
-    ui.progressFill.style.width = `${pct}%`;
-  }
-};
-
-const updateRepeatButton = () => {
-  if (!ui.repeatBtn) return;
-  const label = controllerState.repeatMode === 'off' ? 'Off' : controllerState.repeatMode === 'track' ? 'Track' : 'Queue';
-  ui.repeatBtn.textContent = `🔁 Repeat: ${label}`;
-};
-
-const updateShuffleButton = () => {
-  if (!ui.shuffleBtn) return;
-  ui.shuffleBtn.textContent = controllerState.shuffleAutoplay ? '🔀 Shuffle: On' : '🔀 Shuffle: Off';
-};
-
-const persistState = (extra = {}) => {
-  const snapshot = {
-    repeatMode: controllerState.repeatMode,
-    shuffleAutoplay: controllerState.shuffleAutoplay,
-    queue: queue.serialize(),
-    timestamp: Date.now(),
-    ...extra,
-  };
->>>>>>> f8bc6a32
   try {
     localStorage.setItem(APP_STATE_KEY, JSON.stringify(snapshot));
   } catch (err) {
@@ -630,85 +485,6 @@
   }
 };
 
-const restoreState = () => {
-  const raw = localStorage.getItem(APP_STATE_KEY);
-  if (!raw) return;
-  try {
-    const snapshot = JSON.parse(raw);
-    if (snapshot.queue) queue.load(snapshot.queue);
-    if (snapshot.repeatMode) controllerState.repeatMode = snapshot.repeatMode;
-    if (typeof snapshot.shuffleAutoplay === 'boolean') controllerState.shuffleAutoplay = snapshot.shuffleAutoplay;
-    updateRepeatButton();
-    updateShuffleButton();
-    renderQueue();
-  } catch (err) {
-    console.warn('Failed to restore state', err);
-  }
-};
-
-const renderQueue = () => {
-  if (!ui.queueList) return;
-  ui.queueList.innerHTML = '';
-  if (!queue.size()) {
-    const empty = document.createElement('p');
-    empty.className = 'tag';
-    empty.style.padding = '12px';
-    empty.textContent = 'Queue empty. Add tracks from the library.';
-    ui.queueList.appendChild(empty);
-  } else {
-    queue.items.forEach((song, index) => {
-      const row = document.createElement('div');
-      row.className = `item${index === queue.currentIndex ? ' active' : ''}`;
-      row.dataset.index = String(index);
-
-      const info = document.createElement('div');
-      const title = document.createElement('div');
-      title.className = 'item-title';
-      title.textContent = song.title;
-      const meta = document.createElement('div');
-      meta.className = 'tag';
-      meta.textContent = `${index === queue.currentIndex ? 'Now' : 'Queued'} · ${song.rawTitle || ''}`;
-      info.append(title, meta);
-
-      const actions = document.createElement('div');
-      actions.style.display = 'flex';
-      actions.style.gap = '6px';
-      const playBtn = document.createElement('button');
-      playBtn.dataset.action = 'jump';
-      playBtn.dataset.index = String(index);
-      playBtn.textContent = 'Play';
-      const removeBtn = document.createElement('button');
-      removeBtn.dataset.action = 'remove';
-      removeBtn.dataset.index = String(index);
-      removeBtn.textContent = '✕';
-      actions.append(playBtn, removeBtn);
-
-      row.append(info, actions);
-      ui.queueList.appendChild(row);
-    });
-  }
-  if (ui.queueSummary) {
-    ui.queueSummary.textContent = queue.size() ? `${queue.size()} tracks` : 'Queue empty';
-  }
-};
-
-const renderLibrary = () => {
-  if (!ui.libraryList) return;
-  ui.libraryList.innerHTML = '';
-  if (!controllerState.filteredSongs.length) {
-    const empty = document.createElement('p');
-    empty.className = 'tag';
-    empty.style.padding = '12px';
-    empty.textContent = 'No matches.';
-    ui.libraryList.appendChild(empty);
-    return;
-  }
-  controllerState.filteredSongs.forEach((song) => {
-    const row = document.createElement('div');
-    row.className = 'item';
-    row.dataset.url = song.url;
-
-<<<<<<< HEAD
 function renderList(target, songsArr, listName) {
   target.innerHTML = '';
   songsArr.forEach((s, i) => {
@@ -721,32 +497,6 @@
       renderLists();
     };
     target.appendChild(div);
-=======
-    const info = document.createElement('div');
-    const title = document.createElement('div');
-    title.className = 'item-title';
-    title.textContent = song.title;
-    const meta = document.createElement('div');
-    meta.className = 'tag';
-    meta.textContent = song.rawTitle || '';
-    info.append(title, meta);
-
-    const actions = document.createElement('div');
-    actions.style.display = 'flex';
-    actions.style.gap = '6px';
-    const queueBtn = document.createElement('button');
-    queueBtn.dataset.action = 'queue';
-    queueBtn.dataset.url = song.url;
-    queueBtn.textContent = 'Queue';
-    const cacheBtn = document.createElement('button');
-    cacheBtn.dataset.action = 'cache';
-    cacheBtn.dataset.url = song.url;
-    cacheBtn.textContent = 'Cache';
-    actions.append(queueBtn, cacheBtn);
-
-    row.append(info, actions);
-    ui.libraryList.appendChild(row);
->>>>>>> f8bc6a32
   });
   if (ui.libraryCount) {
     ui.libraryCount.textContent = `${controllerState.filteredSongs.length} tracks loaded`;
@@ -785,37 +535,19 @@
     removeBtn.dataset.url = url;
     removeBtn.textContent = 'Remove';
 
-    row.append(info, removeBtn);
-    frag.appendChild(row);
-  });
-  ui.downloadsList.innerHTML = '';
-  ui.downloadsList.appendChild(frag);
-};
-
-const filterLibrary = () => {
-  const query = (ui.filterInput?.value || '').toLowerCase();
-  controllerState.filteredSongs = !query
-    ? library.songs.slice()
-    : library.songs.filter((song) => song.title.toLowerCase().includes(query));
-  renderLibrary();
-};
-
-const playSong = async (song) => {
-  if (!song) {
-    setStatusText('Idle');
-    setNowTitle('Nothing queued');
-    updateProgress(0, 0);
-    return;
-  }
-  setNowTitle(song.title);
-  setStatusText('Buffering…');
+function renderLists() {
+  renderList(listPublicEl, publicSongs, 'public');
+  renderList(listLocalEl, localSongs, 'local');
+}
+
+async function fetchSongs() {
   try {
-    await player.play(song);
-    persistState();
-    refreshCacheBadge(song);
-  } catch (err) {
-    setStatusText('Playback failed');
-    console.error(err);
+    const res = await fetch(SONGS_JSON_URL);
+    publicSongs = await res.json();
+    selectedIndex = publicSongs.length > 0 ? 0 : -1;
+    renderLists();
+  } catch (e) {
+    listPublicEl.innerHTML = `<div style="padding:12px;color:#a00">Failed to fetch songs: ${e.message}</div>`;
   }
 };
 
@@ -886,38 +618,6 @@
   }
 };
 
-<<<<<<< HEAD
-function renderLists() {
-  renderList(listPublicEl, publicSongs, 'public');
-  renderList(listLocalEl, localSongs, 'local');
-}
-
-async function fetchSongs() {
-  try {
-    const res = await fetch(SONGS_JSON_URL);
-    publicSongs = await res.json();
-    selectedIndex = publicSongs.length > 0 ? 0 : -1;
-    renderLists();
-  } catch (e) {
-    listPublicEl.innerHTML = `<div style="padding:12px;color:#a00">Failed to fetch songs: ${e.message}</div>`;
-=======
-const bootstrapLibrary = async () => {
-  library.loadFromStorage();
-  controllerState.filteredSongs = library.songs.slice();
-  renderLibrary();
-  try {
-    await library.refresh();
-    controllerState.filteredSongs = library.songs.slice();
-    renderLibrary();
-    setStatusText('Library refreshed');
-  } catch (err) {
-    console.error(err);
-    setStatusText('Offline library in use');
->>>>>>> f8bc6a32
-  }
-};
-
-<<<<<<< HEAD
 // ==============================
 // Bindings
 // ==============================
@@ -946,235 +646,6 @@
 // ==============================
 // Install Prompt
 // ==============================
-=======
-const cacheEverything = async () => {
-  if (controllerState.downloading) return;
-  controllerState.downloading = true;
-  setStatusText('Caching full library…');
-  for (const song of library.songs) {
-    try {
-      await cache.put(song.url);
-    } catch (err) {
-      console.warn('Failed to cache', song.url, err);
-    }
-  }
-  controllerState.downloading = false;
-  setStatusText('Library cached');
-  renderDownloads();
-};
-
-const removeCached = async (url) => {
-  await cache.remove(url);
-  renderDownloads();
-  if (player.currentSong && player.currentSong.url === url) refreshCacheBadge(player.currentSong);
-};
-
-const initEventListeners = () => {
-  ui.volume && (ui.volume.addEventListener('input', () => {
-    if (audioEl) audioEl.volume = parseFloat(ui.volume.value);
-  }));
-
-  ui.playPauseBtn && ui.playPauseBtn.addEventListener('click', async () => {
-    if (player.status === 'playing') {
-      player.pause();
-      setStatusText('Paused');
-      ui.playPauseBtn.textContent = '▶ Resume';
-    } else if (player.status === 'paused') {
-      player.resume();
-      setStatusText('Playing');
-      ui.playPauseBtn.textContent = '⏸ Pause';
-    } else {
-      const song = queue.getCurrent() || queue.items[0];
-      if (song) {
-        await playSong(song);
-        ui.playPauseBtn.textContent = '⏸ Pause';
-      }
-    }
-  });
-
-  ui.stopBtn && ui.stopBtn.addEventListener('click', () => {
-    player.stop();
-    updateProgress(0, 0);
-    setStatusText('Stopped');
-    ui.playPauseBtn && (ui.playPauseBtn.textContent = '▶ Play');
-  });
-
-  ui.nextBtn && ui.nextBtn.addEventListener('click', () => {
-    const nextSong = queue.next(controllerState.repeatMode);
-    if (nextSong) {
-      playSong(nextSong);
-      renderQueue();
-      return;
-    }
-    if (controllerState.shuffleAutoplay && controllerState.filteredSongs.length) {
-      const random = controllerState.filteredSongs[Math.floor(Math.random() * controllerState.filteredSongs.length)];
-      queue.enqueue(random);
-      queue.currentIndex = queue.items.length - 1;
-      renderQueue();
-      playSong(random);
-      return;
-    }
-    setStatusText('Nothing to skip to');
-  });
-
-  ui.prevBtn && ui.prevBtn.addEventListener('click', () => {
-    const song = queue.previous(controllerState.repeatMode);
-    if (song) playSong(song);
-    renderQueue();
-  });
-
-  ui.shuffleBtn && ui.shuffleBtn.addEventListener('click', () => {
-    controllerState.shuffleAutoplay = !controllerState.shuffleAutoplay;
-    updateShuffleButton();
-    persistState();
-  });
-
-  ui.repeatBtn && ui.repeatBtn.addEventListener('click', () => {
-    controllerState.repeatMode = controllerState.repeatMode === 'off' ? 'track' : controllerState.repeatMode === 'track' ? 'queue' : 'off';
-    updateRepeatButton();
-    persistState();
-  });
-
-  ui.clearQueueBtn && ui.clearQueueBtn.addEventListener('click', () => {
-    queue.clear();
-    player.stop();
-    updateProgress(0, 0);
-    setNowTitle('Nothing queued');
-    renderQueue();
-    persistState();
-  });
-
-  ui.cacheToggleBtn && ui.cacheToggleBtn.addEventListener('click', async () => {
-    const song = player.currentSong || queue.getCurrent();
-    if (!song) return;
-    const cached = await cache.has(song.url);
-    if (cached) {
-      await cache.remove(song.url);
-    } else {
-      await cache.put(song.url);
-    }
-    refreshCacheBadge(song);
-    renderDownloads();
-  });
-
-  ui.queueList && ui.queueList.addEventListener('click', (event) => {
-    event.preventDefault();
-    handleQueueInteraction(event);
-  });
-
-  ui.shuffleQueueBtn && ui.shuffleQueueBtn.addEventListener('click', () => {
-    queue.shuffle();
-    renderQueue();
-    persistState();
-  });
-
-  ui.libraryList && ui.libraryList.addEventListener('click', (event) => {
-    event.preventDefault();
-    handleLibraryInteraction(event);
-  });
-
-  ui.filterInput && ui.filterInput.addEventListener('input', () => {
-    filterLibrary();
-  });
-
-  ui.refreshBtn && ui.refreshBtn.addEventListener('click', async () => {
-    setStatusText('Refreshing…');
-    try {
-      await library.refresh();
-      controllerState.filteredSongs = library.songs.slice();
-      renderLibrary();
-      setStatusText('Library refreshed');
-    } catch (err) {
-      setStatusText('Refresh failed');
-    }
-  });
-
-  ui.queueAllBtn && ui.queueAllBtn.addEventListener('click', async () => {
-    queue.enqueueMany(controllerState.filteredSongs);
-    renderQueue();
-    persistState();
-    if (!player.currentSong) {
-      const song = queue.getCurrent();
-      if (song) await playSong(song);
-    }
-  });
-
-  ui.downloadAllBtn && ui.downloadAllBtn.addEventListener('click', cacheEverything);
-  ui.purgeCacheBtn && ui.purgeCacheBtn.addEventListener('click', async () => {
-    await cache.clear();
-    renderDownloads();
-    refreshCacheBadge(player.currentSong || queue.getCurrent());
-  });
-
-  ui.downloadsList && ui.downloadsList.addEventListener('click', (event) => {
-    const target = event.target;
-    if (!(target instanceof HTMLElement)) return;
-    if (target.dataset.action === 'remove-cache') {
-      removeCached(target.dataset.url);
-    }
-  });
-
-  ui.legacyBtn && ui.legacyBtn.addEventListener('click', () => {
-    window.open('legacy.html', '_blank');
-  });
-
-  ui.popoutBtn && ui.popoutBtn.addEventListener('click', () => {
-    window.open('popout.html', 'dfpwm-popout', 'width=420,height=640');
-  });
-
-  if ('mediaSession' in navigator) {
-    try {
-      navigator.mediaSession.setActionHandler('previoustrack', () => ui.prevBtn?.click());
-      navigator.mediaSession.setActionHandler('nexttrack', () => ui.nextBtn?.click());
-      navigator.mediaSession.setActionHandler('play', () => {
-        if (player.status === 'paused') {
-          player.resume();
-        } else {
-          const song = queue.getCurrent();
-          if (song) playSong(song);
-        }
-      });
-      navigator.mediaSession.setActionHandler('pause', () => player.pause());
-    } catch (err) {
-      console.warn('MediaSession unsupported', err);
-    }
-  }
-
-  window.addEventListener('storage', (event) => {
-    if (event.key === APP_STATE_KEY) {
-      restoreState();
-    }
-  });
-
-  player.addEventListener('time', (event) => {
-    const { current, duration } = event.detail;
-    updateProgress(current, duration);
-  });
-
-  player.addEventListener('ended', () => {
-    autoAdvance();
-  });
-
-  player.addEventListener('status', (event) => {
-    const { status } = event.detail;
-    if (!ui.playPauseBtn) return;
-    if (status === 'playing') {
-      ui.playPauseBtn.textContent = '⏸ Pause';
-      setStatusText('Playing');
-    } else if (status === 'paused') {
-      ui.playPauseBtn.textContent = '▶ Resume';
-      setStatusText('Paused');
-    } else if (status === 'buffering') {
-      ui.playPauseBtn.textContent = '…';
-      setStatusText('Buffering…');
-    } else if (status === 'idle') {
-      ui.playPauseBtn.textContent = '▶ Play';
-      setStatusText('Idle');
-    }
-  });
-};
-
->>>>>>> f8bc6a32
 let deferredPrompt = null;
 window.addEventListener('beforeinstallprompt', (event) => {
   event.preventDefault();
@@ -1193,17 +664,7 @@
   navigator.serviceWorker.register('sw.js').catch((err) => console.warn('SW registration failed', err));
 }
 
-const init = async () => {
-  restoreState();
-  initEventListeners();
-  filterLibrary();
-  await bootstrapLibrary();
-  filterLibrary();
-  renderQueue();
-  renderDownloads();
-  if (ui.volume && audioEl) audioEl.volume = parseFloat(ui.volume.value);
-};
-
-if (audioEl) {
-  init();
-}+// ==============================
+// Init
+// ==============================
+fetchSongs();