--- conflicted
+++ resolved
@@ -8,7 +8,6 @@
   <link rel="manifest" href="manifest.json" />
   <style>
     :root {
-<<<<<<< HEAD
       --accent: #007bff;
       --accent-dark: #0052cc;
       --border: #ddd;
@@ -17,27 +16,10 @@
       --radius: 8px;
       --bg: #fafafa;
       font-family: system-ui, -apple-system, "Segoe UI", Roboto, Helvetica, Arial, sans-serif;
-=======
-      --bg: #0f172a;
-      --card: #ffffff;
-      --card-muted: #f4f6fb;
-      --accent: #2563eb;
-      --accent-dark: #1d4ed8;
-      --border: #d9e0f2;
-      --text: #0f172a;
-      --muted: #5b6478;
-      --radius: 14px;
-      font-family: "Inter", system-ui, -apple-system, BlinkMacSystemFont, "Segoe UI", Roboto, sans-serif;
-    }
-
-    * {
-      box-sizing: border-box;
->>>>>>> f8bc6a32
     }
 
     body {
       margin: 0;
-<<<<<<< HEAD
       padding: 0;
       color: var(--text);
       background: var(--bg);
@@ -113,61 +95,6 @@
       background: #f7f7f7;
       cursor: pointer;
       transition: background 0.2s;
-=======
-      padding: 24px clamp(12px, 4vw, 36px) 80px;
-      background: radial-gradient(circle at top, rgba(37, 99, 235, 0.15), rgba(15, 23, 42, 1) 65%), var(--bg);
-      min-height: 100vh;
-      color: var(--text);
-    }
-
-    .app {
-      max-width: 1180px;
-      margin: 0 auto;
-    }
-
-    .app-header {
-      display: flex;
-      flex-wrap: wrap;
-      justify-content: space-between;
-      gap: 16px;
-      color: white;
-      margin-bottom: 24px;
-    }
-
-    .eyebrow {
-      text-transform: uppercase;
-      font-size: 0.75rem;
-      letter-spacing: 0.2em;
-      color: rgba(255, 255, 255, 0.7);
-    }
-
-    h1 {
-      font-size: clamp(1.6rem, 4vw, 2.75rem);
-      margin: 8px 0;
-    }
-
-    .header-actions {
-      display: flex;
-      flex-wrap: wrap;
-      gap: 8px;
-      align-items: center;
-    }
-
-    button {
-      border: 1px solid rgba(255, 255, 255, 0.4);
-      border-radius: 999px;
-      padding: 10px 16px;
-      background: rgba(255, 255, 255, 0.12);
-      color: white;
-      font-weight: 500;
-      cursor: pointer;
-      transition: transform 0.1s ease, background 0.2s ease, border-color 0.2s;
-    }
-
-    button:hover {
-      transform: translateY(-1px);
-      background: rgba(255, 255, 255, 0.18);
->>>>>>> f8bc6a32
     }
 
     button.accent {
@@ -179,7 +106,6 @@
     button.accent:hover {
       background: #f8fafc;
     }
-<<<<<<< HEAD
 
     .volume-wrapper {
       display: flex;
@@ -188,142 +114,6 @@
       padding: 1vh 1vw;
     }
     .volume {
-=======
-
-    main {
-      display: grid;
-      grid-template-columns: repeat(auto-fit, minmax(320px, 1fr));
-      gap: 18px;
-    }
-
-    .card {
-      background: var(--card);
-      border-radius: var(--radius);
-      padding: 20px;
-      box-shadow: 0 25px 60px rgba(15, 23, 42, 0.15);
-      min-height: 200px;
-      display: flex;
-      flex-direction: column;
-      gap: 16px;
-    }
-
-    .card h2 {
-      margin: 0;
-      font-size: 1rem;
-      letter-spacing: 0.06em;
-      text-transform: uppercase;
-      color: var(--muted);
-    }
-
-    .now-playing-title {
-      font-size: 1.4rem;
-      margin: 0;
-    }
-
-    .meta {
-      display: flex;
-      justify-content: space-between;
-      color: var(--muted);
-      font-size: 0.9rem;
-      flex-wrap: wrap;
-    }
-
-    .progress {
-      width: 100%;
-      height: 10px;
-      border-radius: 999px;
-      background: var(--card-muted);
-      overflow: hidden;
-      position: relative;
-    }
-
-    .progress span {
-      position: absolute;
-      inset: 0;
-      background: linear-gradient(90deg, var(--accent), var(--accent-dark));
-      width: 0%;
-      transition: width 0.1s linear;
-    }
-
-    .transport {
-      display: grid;
-      grid-template-columns: repeat(auto-fit, minmax(110px, 1fr));
-      gap: 10px;
-    }
-
-    .transport button {
-      color: var(--text);
-      border-color: var(--border);
-      background: white;
-    }
-
-    .transport button.primary {
-      background: var(--accent);
-      color: white;
-      border-color: var(--accent);
-    }
-
-    .queue-list,
-    .library-list,
-    .downloads-list {
-      flex: 1;
-      overflow-y: auto;
-      min-height: 180px;
-      border: 1px solid var(--border);
-      border-radius: var(--radius);
-      padding: 4px;
-      background: var(--card-muted);
-    }
-
-    .item {
-      background: white;
-      border-radius: 12px;
-      padding: 10px 12px;
-      margin-bottom: 8px;
-      display: flex;
-      justify-content: space-between;
-      gap: 8px;
-      align-items: center;
-      border: 1px solid transparent;
-      cursor: pointer;
-    }
-
-    .item.active {
-      border-color: var(--accent);
-      box-shadow: 0 0 0 2px rgba(37, 99, 235, 0.15);
-    }
-
-    .item-title {
-      font-weight: 600;
-      font-size: 0.95rem;
-      color: var(--text);
-    }
-
-    .item button {
-      border-radius: 8px;
-      border-color: var(--border);
-      color: var(--text);
-      background: var(--card-muted);
-    }
-
-    .tag {
-      font-size: 0.8rem;
-      color: var(--muted);
-    }
-
-    .pill {
-      padding: 4px 10px;
-      border-radius: 999px;
-      background: rgba(37, 99, 235, 0.1);
-      color: var(--accent-dark);
-      font-size: 0.75rem;
-      text-transform: uppercase;
-      letter-spacing: 0.08em;
-    }
-
-    input,
-    select {
->>>>>>> f8bc6a32
       width: 100%;
       border-radius: 10px;
       border: 1px solid var(--border);
@@ -332,7 +122,6 @@
       font-family: inherit;
     }
 
-<<<<<<< HEAD
     #progress {
       height: 1vh;
       background: #ddd;
@@ -387,122 +176,6 @@
   <footer>
     <p>DFPWM streaming player powered by Web Audio API. Source chain: WebM → MP3 → DFPWM.</p>
   </footer>
-=======
-    .volume-range {
-      width: 100%;
-    }
-
-    footer {
-      color: rgba(255, 255, 255, 0.6);
-      text-align: center;
-      margin-top: 32px;
-      font-size: 0.9rem;
-    }
-
-    @media (max-width: 640px) {
-      .transport {
-        grid-template-columns: repeat(2, minmax(0, 1fr));
-      }
-
-      .header-actions {
-        justify-content: stretch;
-      }
-    }
-  </style>
-</head>
-<body data-view="main">
-  <div class="app">
-    <header class="app-header">
-      <div>
-        <div class="eyebrow">Beta stream · R2 backed</div>
-        <h1>DFPWM Radio</h1>
-        <p>Queue, shuffle or repeat the community playlist, cache tracks for offline play, and keep the music running in a pop-out window.</p>
-      </div>
-      <div class="header-actions">
-        <button id="legacyBtn">Open legacy client</button>
-        <button id="popoutBtn">Pop-out player</button>
-        <button id="installBtn" class="accent">Install app</button>
-      </div>
-    </header>
-
-    <main>
-      <section class="card">
-        <h2>Now Playing</h2>
-        <p class="now-playing-title" id="nowTitle">Nothing queued</p>
-        <div class="meta">
-          <span id="nowStatus">Idle</span>
-          <span id="nowCacheState" class="pill">Offline disabled</span>
-        </div>
-
-        <div class="progress" aria-label="song progress">
-          <span id="progressFill"></span>
-        </div>
-        <div class="meta">
-          <span id="elapsed">0:00</span>
-          <span id="duration">0:00</span>
-        </div>
-
-        <div>
-          <label for="volume" class="tag">Volume</label>
-          <input id="volume" class="volume-range" type="range" min="0" max="1" step="0.01" value="0.75">
-        </div>
-
-        <div class="transport">
-          <button id="prevBtn">⏮ Prev</button>
-          <button id="playPauseBtn" class="primary">▶ Play</button>
-          <button id="nextBtn">⏭ Skip</button>
-          <button id="stopBtn">⏹ Stop</button>
-          <button id="shuffleBtn">🔀 Shuffle</button>
-          <button id="repeatBtn">🔁 Repeat: Off</button>
-        </div>
-
-        <div class="transport">
-          <button id="cacheToggleBtn">⬇ Cache Track</button>
-          <button id="clearQueueBtn">🗑 Clear Queue</button>
-        </div>
-      </section>
-
-      <section class="card">
-        <h2>Up Next</h2>
-        <div class="meta">
-          <span id="queueSummary" class="tag">Queue empty</span>
-          <button id="shuffleQueueBtn">Shuffle queue</button>
-        </div>
-        <div id="queueList" class="queue-list" aria-live="polite"></div>
-      </section>
-
-      <section class="card">
-        <h2>Library</h2>
-        <div>
-          <div class="meta" style="margin-bottom:8px;">
-            <span id="libraryCount" class="tag">loading…</span>
-            <div style="display:flex;gap:8px;">
-              <button id="refreshBtn">Refresh</button>
-              <button id="queueAllBtn">Queue all</button>
-            </div>
-          </div>
-          <input id="filterInput" type="search" placeholder="Search title…" />
-        </div>
-        <div id="libraryList" class="library-list"></div>
-      </section>
-
-      <section class="card">
-        <h2>Offline Cache</h2>
-        <p class="tag">Keep tracks offline for flight mode listening. Storage usage updates automatically.</p>
-        <div class="meta">
-          <button id="downloadAllBtn">Cache everything</button>
-          <button id="purgeCacheBtn">Clear cache</button>
-        </div>
-        <div id="downloadsList" class="downloads-list"></div>
-      </section>
-    </main>
-
-    <footer>
-      Independent DFPWM decoder · Works with Media Session controls · Source chain: WebM → MP3 → DFPWM.
-      Double check audio levels when using headphones.
-    </footer>
-  </div>
->>>>>>> f8bc6a32
 
   <audio id="audio" preload="auto" playsinline></audio>
   <script type="module" src="script.js"></script>
